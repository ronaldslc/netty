--- conflicted
+++ resolved
@@ -278,11 +278,7 @@
                   <version>[1.7.0,)</version>
                 </requireJavaVersion>
                 <requireMavenVersion>
-<<<<<<< HEAD
                   <version>[3.0.4,)</version>
-=======
-                  <version>[3.0.5,3.1)</version>
->>>>>>> 0d6a6bde
                 </requireMavenVersion>
               </rules>
             </configuration>
