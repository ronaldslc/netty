<?xml version="1.0" encoding="UTF-8"?>
<!--
  ~ Copyright 2012 The Netty Project
  ~
  ~ The Netty Project licenses this file to you under the Apache License,
  ~ version 2.0 (the "License"); you may not use this file except in compliance
  ~ with the License. You may obtain a copy of the License at:
  ~
  ~   http://www.apache.org/licenses/LICENSE-2.0
  ~
  ~ Unless required by applicable law or agreed to in writing, software
  ~ distributed under the License is distributed on an "AS IS" BASIS, WITHOUT
  ~ WARRANTIES OR CONDITIONS OF ANY KIND, either express or implied. See the
  ~ License for the specific language governing permissions and limitations
  ~ under the License.
  -->
<project xmlns="http://maven.apache.org/POM/4.0.0" xmlns:xsi="http://www.w3.org/2001/XMLSchema-instance" xsi:schemaLocation="http://maven.apache.org/POM/4.0.0 http://maven.apache.org/maven-v4_0_0.xsd">

  <modelVersion>4.0.0</modelVersion>
  <parent>
    <groupId>org.sonatype.oss</groupId>
    <artifactId>oss-parent</artifactId>
    <version>7</version>
  </parent>

  <groupId>io.netty</groupId>
  <artifactId>netty-parent</artifactId>
  <packaging>pom</packaging>
<<<<<<< HEAD
  <version>4.0.0.CR7-SNAPSHOT</version>
=======
  <version>4.0.0.CR8-SNAPSHOT</version>
>>>>>>> 613547b0

  <name>Netty</name>
  <url>http://netty.io/</url>
  <description>
    Netty is an asynchronous event-driven network application framework for 
    rapid development of maintainable high performance protocol servers and
    clients.
  </description>

  <organization>
    <name>The Netty Project</name>
    <url>http://netty.io/</url>
  </organization>

  <licenses>
    <license>
      <name>Apache License, Version 2.0</name>
      <url>http://www.apache.org/licenses/LICENSE-2.0</url>
    </license>
  </licenses>
  <inceptionYear>2008</inceptionYear>

  <scm>
    <url>https://github.com/netty/netty</url>
    <connection>scm:git:git://github.com/netty/netty.git</connection>
    <developerConnection>scm:git:ssh://git@github.com/netty/netty.git</developerConnection>
    <tag>HEAD</tag>
  </scm>

  <developers>
    <developer>
      <id>netty.io</id>
      <name>The Netty Project Contributors</name>
      <email>netty@googlegroups.com</email>
      <url>http://netty.io/</url>
      <organization>The Netty Project</organization>
      <organizationUrl>http://netty.io/</organizationUrl>
    </developer>
  </developers>

  <properties>
    <project.build.sourceEncoding>UTF-8</project.build.sourceEncoding>
    <project.reporting.outputEncoding>UTF-8</project.reporting.outputEncoding>
    <jboss.marshalling.version>1.3.17.GA</jboss.marshalling.version>
    <test.jvm.argLine>
      -server 
      -dsa -da -ea:io.netty...
      -XX:+AggressiveOpts
      -XX:+TieredCompilation
      -XX:+UseBiasedLocking
      -XX:+UseFastAccessorMethods
      -XX:+UseStringCache
      -XX:+OptimizeStringConcat
      -XX:+HeapDumpOnOutOfMemoryError
    </test.jvm.argLine>
  </properties>
 
  <modules>
    <module>common</module>
    <module>buffer</module>
    <module>codec</module>
    <module>codec-http</module>
    <module>codec-socks</module>
    <module>transport</module>
    <module>transport-rxtx</module>
    <module>transport-sctp</module>
    <module>transport-udt</module>
    <module>handler</module>
    <module>example</module>
    <module>testsuite</module>
    <module>testsuite-osgi</module>
    <module>microbench</module>
    <module>all</module>
    <module>tarball</module>
  </modules>

  <dependencyManagement>
    <dependencies>
      <!-- Byte code generator - completely optional -->
      <dependency>
        <groupId>org.javassist</groupId>
        <artifactId>javassist</artifactId>
        <version>3.18.0-GA</version>
        <scope>compile</scope>
        <optional>true</optional>
      </dependency>

      <!-- JBoss Marshalling - completely optional -->
      <dependency>
        <groupId>org.jboss.marshalling</groupId>
        <artifactId>jboss-marshalling</artifactId>
        <version>${jboss.marshalling.version}</version>
        <scope>compile</scope>
        <optional>true</optional>
      </dependency>
    
      <dependency>
        <groupId>com.google.protobuf</groupId>
        <artifactId>protobuf-java</artifactId>
        <version>2.5.0</version>
      </dependency>
      <dependency>
        <groupId>com.jcraft</groupId>
        <artifactId>jzlib</artifactId>
          <version>1.1.2</version>
      </dependency>

      <dependency>
        <groupId>org.rxtx</groupId>
        <artifactId>rxtx</artifactId>
        <version>2.1.7</version>
      </dependency>

      <dependency>
        <groupId>com.barchart.udt</groupId>
        <artifactId>barchart-udt-bundle</artifactId>
        <version>2.3.0</version>
      </dependency>

      <dependency>
        <groupId>javax.servlet</groupId>
        <artifactId>servlet-api</artifactId>
        <version>2.5</version>
      </dependency>

      <dependency>
        <groupId>org.slf4j</groupId>
        <artifactId>slf4j-api</artifactId>
        <version>1.7.5</version>
      </dependency>
      <dependency>
        <groupId>commons-logging</groupId>
        <artifactId>commons-logging</artifactId>
        <version>1.1.3</version>
      </dependency>
      <dependency>
        <groupId>log4j</groupId>
        <artifactId>log4j</artifactId>
        <version>1.2.17</version>
        <exclusions>
          <exclusion>
            <artifactId>mail</artifactId>
            <groupId>javax.mail</groupId>
          </exclusion>
          <exclusion>
            <artifactId>jms</artifactId>
            <groupId>javax.jms</groupId>
          </exclusion>
          <exclusion>
            <artifactId>jmxtools</artifactId>
            <groupId>com.sun.jdmk</groupId>
          </exclusion>
          <exclusion>
            <artifactId>jmxri</artifactId>
            <groupId>com.sun.jmx</groupId>
          </exclusion>
        </exclusions>
        <optional>true</optional>
      </dependency>
      
      <!-- Metrics providers -->
      <dependency>
        <groupId>com.yammer.metrics</groupId>
        <artifactId>metrics-core</artifactId>
        <version>2.2.0</version>
      </dependency>
      
      <!-- Test dependencies for jboss marshalling encoder/decoder -->
      <dependency>
        <groupId>org.jboss.marshalling</groupId>
        <artifactId>jboss-marshalling-serial</artifactId>
        <version>${jboss.marshalling.version}</version>
        <scope>test</scope>
       </dependency>
      <dependency>
        <groupId>org.jboss.marshalling</groupId>
        <artifactId>jboss-marshalling-river</artifactId>
        <version>${jboss.marshalling.version}</version>
        <scope>test</scope>
      </dependency>

      <!-- Test dependencies for microbench -->
      <dependency>
        <groupId>com.google.caliper</groupId>
        <artifactId>caliper</artifactId>
        <version>0.5-rc1</version>
        <scope>test</scope>
      </dependency>
    </dependencies>
  </dependencyManagement>

  <dependencies>
    <!-- Enable Javassist support for all test runs -->
    <dependency>
      <groupId>org.javassist</groupId>
      <artifactId>javassist</artifactId>
      <scope>test</scope>
    </dependency>

    <!-- Testing frameworks and related dependencies -->
    <dependency>
      <groupId>junit</groupId>
      <artifactId>junit</artifactId>
      <version>4.11</version>
      <scope>test</scope>
    </dependency>
    <dependency>
      <groupId>org.easymock</groupId>
      <artifactId>easymock</artifactId>
      <version>3.1</version>
      <scope>test</scope>
    </dependency>
    <dependency>
      <groupId>org.easymock</groupId>
      <artifactId>easymockclassextension</artifactId>
      <version>3.1</version>
      <scope>test</scope>
    </dependency>
    <dependency>
      <groupId>org.jmock</groupId>
      <artifactId>jmock-junit4</artifactId>
      <version>2.6.0</version>
      <scope>test</scope>
    </dependency>
    <dependency>
      <groupId>ch.qos.logback</groupId>
      <artifactId>logback-classic</artifactId>
      <version>1.0.13</version>
      <scope>test</scope>
    </dependency>
  </dependencies>

  <build>
    <plugins>
      <plugin>
        <artifactId>maven-enforcer-plugin</artifactId>
        <version>1.2</version>
        <executions>
          <execution>
            <id>enforce-tools</id>
            <goals>
              <goal>enforce</goal>
            </goals>
            <configuration>
              <rules>
                <requireJavaVersion>
                  <!-- Enforce java 1.7 as minimum for compiling -->
                  <!-- This is needed because of java.util.zip.Deflater and NIO UDP multicast-->
                  <version>[1.7.0,)</version>
                </requireJavaVersion>
                <requireMavenVersion>
                  <!-- Netty had this on 3.0.5, but Debian 7 only has 3.0.4 backport -->
                  <version>[3.0.4,)</version>
                </requireMavenVersion>
              </rules>
            </configuration>
          </execution>
        </executions>
      </plugin>
      <plugin>
        <artifactId>maven-compiler-plugin</artifactId>
        <version>3.1</version>
        <configuration>
          <compilerVersion>1.7</compilerVersion>
          <fork>true</fork>
          <source>1.6</source>
          <target>1.6</target>
          <debug>true</debug>
          <optimize>true</optimize>
          <showDeprecation>true</showDeprecation>
          <showWarnings>true</showWarnings>
          <compilerArgument>-Xlint:-options</compilerArgument>
          <!-- XXX: maven-release-plugin complains - MRELEASE-715 -->
          <!--
          <compilerArguments>
            <Xlint:-options />
            <Xlint:unchecked />
            <Xlint:deprecation />
          </compilerArguments>
          -->
        </configuration>
      </plugin>
      <plugin>
        <!-- ensure that only methods available in java 1.6 can
             be used even when compiling with java 1.7+ -->
        <groupId>org.codehaus.mojo</groupId>
        <artifactId>animal-sniffer-maven-plugin</artifactId>
        <version>1.9</version>
        <configuration>
          <signature>
            <groupId>org.codehaus.mojo.signature</groupId>
            <artifactId>java16</artifactId>
            <version>1.0</version>
          </signature>
          <ignores>
            <ignore>sun.misc.Unsafe</ignore>
            <ignore>sun.misc.Cleaner</ignore>

            <ignore>java.util.zip.Deflater</ignore>

            <!-- Used for NIO UDP multicast -->
            <ignore>java.nio.channels.DatagramChannel</ignore>
            <ignore>java.nio.channels.MembershipKey</ignore>
            <ignore>java.net.StandardProtocolFamily</ignore>

            <!-- Used for NIO. 2 -->
            <ignore>java.nio.channels.AsynchronousChannel</ignore>
            <ignore>java.nio.channels.AsynchronousSocketChannel</ignore>
            <ignore>java.nio.channels.AsynchronousServerSocketChannel</ignore>
            <ignore>java.nio.channels.AsynchronousChannelGroup</ignore>
            <ignore>java.nio.channels.NetworkChannel</ignore>
            <ignore>java.nio.channels.InterruptedByTimeoutException</ignore>
            <ignore>java.net.StandardSocketOptions</ignore>
            <ignore>java.net.SocketOption</ignore>
          </ignores>
        </configuration>
        <executions>
          <execution>
            <phase>process-classes</phase>
            <goals>
              <goal>check</goal>
            </goals>
          </execution>
        </executions>
      </plugin>
      <plugin>
        <artifactId>maven-checkstyle-plugin</artifactId>
        <version>2.10</version>
        <executions>
          <execution>
            <id>check-style</id>
            <goals>
              <goal>check</goal>
            </goals>
            <phase>validate</phase>
            <configuration>
              <consoleOutput>true</consoleOutput>
              <logViolationsToConsole>true</logViolationsToConsole>
              <failsOnError>true</failsOnError>
              <failOnViolation>true</failOnViolation>
              <configLocation>io/netty/checkstyle.xml</configLocation>
              <includeTestSourceDirectory>true</includeTestSourceDirectory>
            </configuration>
          </execution>
        </executions>
        <dependencies>
          <dependency>
            <groupId>${project.groupId}</groupId>
            <artifactId>netty-build</artifactId>
            <version>19</version>
          </dependency>
        </dependencies>
      </plugin>
      <plugin>
        <artifactId>maven-surefire-plugin</artifactId>
        <configuration>
          <includes>
             <include>**/*Test*.java</include>
             <include>**/*Benchmark*.java</include>
          </includes>
          <excludes>
            <exclude>**/Abstract*</exclude>
            <exclude>**/TestUtil*</exclude>
          </excludes>
          <runOrder>random</runOrder>
          <argLine>${test.jvm.argLine}</argLine>
        </configuration>
      </plugin>
      <!-- always produce osgi bundles -->
      <plugin>
        <groupId>org.apache.felix</groupId>
        <artifactId>maven-bundle-plugin</artifactId>
        <version>2.3.7</version>
        <extensions>true</extensions>
      </plugin>             
      <plugin>
        <artifactId>maven-source-plugin</artifactId>
        <version>2.2.1</version>
        <executions>
          <!--
            ~ This workaround prevents Maven from executing the 'generate-sources' phase twice.
            ~ See http://jira.codehaus.org/browse/MSOURCES-13
            ~ and http://blog.peterlynch.ca/2010/05/maven-how-to-prevent-generate-sources.html
            -->
          <execution>
            <id>attach-sources</id>
            <phase>invalid</phase>
            <goals>
              <goal>jar</goal>
            </goals>
          </execution>
          <execution>
            <id>attach-sources-no-fork</id>
            <phase>package</phase>
            <goals>
              <goal>jar-no-fork</goal>
            </goals>
          </execution>
        </executions>
      </plugin>
      <plugin>
        <artifactId>maven-javadoc-plugin</artifactId>
        <version>2.9</version>
        <configuration>
          <detectOfflineLinks>false</detectOfflineLinks>
          <breakiterator>true</breakiterator>
          <version>false</version>
          <author>false</author>
          <keywords>true</keywords>
        </configuration>
      </plugin>
      <plugin>
        <artifactId>maven-deploy-plugin</artifactId>
        <version>2.7</version>
        <configuration>
          <retryFailedDeploymentCount>10</retryFailedDeploymentCount>
        </configuration>
      </plugin>
      <plugin>
        <artifactId>maven-release-plugin</artifactId>
        <version>2.4.1</version>
        <configuration>
          <useReleaseProfile>false</useReleaseProfile>
          <arguments>-P release,sonatype-oss-release,full,no-osgi</arguments>
          <autoVersionSubmodules>true</autoVersionSubmodules>
          <allowTimestampedSnapshots>false</allowTimestampedSnapshots>
          <tagNameFormat>netty-@{project.version}</tagNameFormat>
        </configuration>
      </plugin>
      
    </plugins>

    <pluginManagement>
      <plugins>
        <!-- keep surefire and failsafe in sync -->
        <plugin>
          <artifactId>maven-surefire-plugin</artifactId>
          <version>2.15</version>
        </plugin>
        <!-- keep surefire and failsafe in sync -->
        <plugin>
          <artifactId>maven-failsafe-plugin</artifactId>
          <version>2.15</version>
        </plugin>
        <plugin>
          <artifactId>maven-clean-plugin</artifactId>
          <version>2.5</version>
        </plugin>
        <plugin>
          <artifactId>maven-resources-plugin</artifactId>
          <version>2.6</version>
        </plugin>
        <plugin>
          <artifactId>maven-jar-plugin</artifactId>
          <version>2.4</version>
        </plugin>
        <plugin>
          <artifactId>maven-dependency-plugin</artifactId>
          <version>2.8</version>
        </plugin>
        <plugin>
          <artifactId>maven-assembly-plugin</artifactId>
          <version>2.4</version>
        </plugin>
        <plugin>
          <!-- Do NOT upgrade -->
          <artifactId>maven-jxr-plugin</artifactId>
          <version>2.2</version>
        </plugin>
        <plugin>
          <artifactId>maven-antrun-plugin</artifactId>
          <version>1.7</version>
          <dependencies>
            <dependency>
              <groupId>ant-contrib</groupId>
              <artifactId>ant-contrib</artifactId>
              <version>1.0b3</version>
              <exclusions>
                <exclusion>
                  <groupId>ant</groupId>
                  <artifactId>ant</artifactId>
                </exclusion>
              </exclusions>
            </dependency>
          </dependencies>
        </plugin>
        <plugin>
          <groupId>org.codehaus.mojo</groupId>
          <artifactId>build-helper-maven-plugin</artifactId>
          <version>1.8</version>
        </plugin>               

        <!-- Workaround for the 'M2E plugin execution not covered' problem.
             See: http://wiki.eclipse.org/M2E_plugin_execution_not_covered -->
        <plugin>
          <groupId>org.eclipse.m2e</groupId>
          <artifactId>lifecycle-mapping</artifactId>
          <version>1.0.0</version>
          <configuration>
            <lifecycleMappingMetadata>
              <pluginExecutions>
                <pluginExecution>
                  <pluginExecutionFilter>
                    <groupId>org.apache.maven.plugins</groupId>
                    <artifactId>maven-checkstyle-plugin</artifactId>
                    <versionRange>[1.0,)</versionRange>
                    <goals>
                      <goal>check</goal>
                    </goals>
                  </pluginExecutionFilter>
                  <action>
                    <execute>
                      <runOnIncremental>false</runOnIncremental>
                    </execute>
                  </action>
                </pluginExecution>
                <pluginExecution>
                  <pluginExecutionFilter>
                    <groupId>org.apache.maven.plugins</groupId>
                    <artifactId>maven-enforcer-plugin</artifactId>
                    <versionRange>[1.0,)</versionRange>
                    <goals>
                      <goal>enforce</goal>
                    </goals>
                  </pluginExecutionFilter>
                  <action>
                    <execute>
                      <runOnIncremental>false</runOnIncremental>
                    </execute>
                  </action>
                </pluginExecution>
                <pluginExecution>
                  <pluginExecutionFilter>
                    <groupId>org.apache.maven.plugins</groupId>
                    <artifactId>maven-clean-plugin</artifactId>
                    <versionRange>[1.0,)</versionRange>
                    <goals>
                      <goal>clean</goal>
                    </goals>
                  </pluginExecutionFilter>
                  <action>
                    <execute>
                      <runOnIncremental>false</runOnIncremental>
                    </execute>
                  </action>
                </pluginExecution>
              </pluginExecutions>
            </lifecycleMappingMetadata>
          </configuration>
        </plugin>
      </plugins>
    </pluginManagement>
  </build>
</project>
<|MERGE_RESOLUTION|>--- conflicted
+++ resolved
@@ -26,11 +26,7 @@
   <groupId>io.netty</groupId>
   <artifactId>netty-parent</artifactId>
   <packaging>pom</packaging>
-<<<<<<< HEAD
-  <version>4.0.0.CR7-SNAPSHOT</version>
-=======
   <version>4.0.0.CR8-SNAPSHOT</version>
->>>>>>> 613547b0
 
   <name>Netty</name>
   <url>http://netty.io/</url>
@@ -282,8 +278,7 @@
                   <version>[1.7.0,)</version>
                 </requireJavaVersion>
                 <requireMavenVersion>
-                  <!-- Netty had this on 3.0.5, but Debian 7 only has 3.0.4 backport -->
-                  <version>[3.0.4,)</version>
+                  <version>[3.0.5,)</version>
                 </requireMavenVersion>
               </rules>
             </configuration>
