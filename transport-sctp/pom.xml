--- conflicted
+++ resolved
@@ -20,11 +20,7 @@
   <parent>
     <groupId>io.netty</groupId>
     <artifactId>netty-parent</artifactId>
-<<<<<<< HEAD
-    <version>4.0.0.CR7-SNAPSHOT</version>
-=======
     <version>4.0.0.CR8-SNAPSHOT</version>
->>>>>>> 613547b0
   </parent>
 
   <artifactId>netty-transport-sctp</artifactId>
